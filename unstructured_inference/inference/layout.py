--- conflicted
+++ resolved
@@ -12,12 +12,8 @@
 from pdfminer.high_level import extract_pages
 from PIL import Image, ImageSequence
 from pytesseract import Output
-<<<<<<< HEAD
-from unstructured_inference.models import paddle_ocr
-=======
 
 from unstructured_inference.constants import OCRMode
->>>>>>> d6ccdc17
 from unstructured_inference.inference.elements import (
     EmbeddedTextRegion,
     ImageTextRegion,
