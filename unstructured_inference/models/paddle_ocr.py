import paddle
from unstructured_paddleocr import PaddleOCR

paddle_ocr = None  # type: ignore


def load_agent(language: str = "en"):
    """Loads the PaddleOCR agent as a global variable to ensure that we only load it once."""

<<<<<<< HEAD
    from unstructured_paddleocr import PaddleOCR
    import paddle
    # Disable signal handlers at C++ level upon failing
    # ref: https://www.paddlepaddle.org.cn/documentation/docs/en/api/paddle/disable_signal_handler_en.html#disable-signal-handler
    paddle.disable_signal_handler()
    # Use paddlepaddle-gpu if there is gpu device available
    gpu_available  = (paddle.device.cuda.device_count() > 0)

    global paddle_ocr
    paddle_ocr = PaddleOCR(use_angle_cls=True, use_gpu=gpu_available, lang="en", enable_mkldnn=True, show_log=False)

=======
    # Disable signal handlers at C++ level upon failing
    # ref: https://www.paddlepaddle.org.cn/documentation/docs/en/api/paddle/
    #      disable_signal_handler_en.html#disable-signal-handler
    paddle.disable_signal_handler()
    # Use paddlepaddle-gpu if there is gpu device available
    gpu_available = paddle.device.cuda.device_count() > 0

    global paddle_ocr
    if paddle_ocr is None:
        try:
            # Enable MKL-DNN for paddle to speed up OCR if OS supports it
            # ref: https://paddle-inference.readthedocs.io/en/master/
            #      api_reference/cxx_api_doc/Config/CPUConfig.html
            paddle_ocr = PaddleOCR(
                use_angle_cls=True,
                use_gpu=gpu_available,
                lang=language,
                enable_mkldnn=True,
                show_log=False,
            )
        except AttributeError:
            paddle_ocr = PaddleOCR(
                use_angle_cls=True,
                use_gpu=gpu_available,
                lang=language,
                enable_mkldnn=False,
                show_log=False,
            )
>>>>>>> d6ccdc17
    return paddle_ocr<|MERGE_RESOLUTION|>--- conflicted
+++ resolved
@@ -7,19 +7,6 @@
 def load_agent(language: str = "en"):
     """Loads the PaddleOCR agent as a global variable to ensure that we only load it once."""
 
-<<<<<<< HEAD
-    from unstructured_paddleocr import PaddleOCR
-    import paddle
-    # Disable signal handlers at C++ level upon failing
-    # ref: https://www.paddlepaddle.org.cn/documentation/docs/en/api/paddle/disable_signal_handler_en.html#disable-signal-handler
-    paddle.disable_signal_handler()
-    # Use paddlepaddle-gpu if there is gpu device available
-    gpu_available  = (paddle.device.cuda.device_count() > 0)
-
-    global paddle_ocr
-    paddle_ocr = PaddleOCR(use_angle_cls=True, use_gpu=gpu_available, lang="en", enable_mkldnn=True, show_log=False)
-
-=======
     # Disable signal handlers at C++ level upon failing
     # ref: https://www.paddlepaddle.org.cn/documentation/docs/en/api/paddle/
     #      disable_signal_handler_en.html#disable-signal-handler
@@ -48,5 +35,4 @@
                 enable_mkldnn=False,
                 show_log=False,
             )
->>>>>>> d6ccdc17
     return paddle_ocr