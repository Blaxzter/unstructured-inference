import copy
import os
import platform
from collections import Counter
from contextlib import nullcontext
from difflib import SequenceMatcher as SM
from typing import ContextManager, Dict, List, Optional, Sequence, TextIO, Tuple, Union

import cv2
import numpy as np
import torch
import transformers
from huggingface_hub import hf_hub_download
from PIL.Image import Image
from transformers import DonutProcessor, VisionEncoderDecoderModel
from transformers.generation.logits_process import LogitsProcessor
from transformers.generation.stopping_criteria import StoppingCriteria

from unstructured_inference.constants import Source
from unstructured_inference.inference.elements import Rectangle
from unstructured_inference.inference.layoutelement import LayoutElement
from unstructured_inference.logger import logger
from unstructured_inference.models.unstructuredmodel import (
    UnstructuredElementExtractionModel,
)
from unstructured_inference.utils import LazyDict, strip_tags

MODEL_TYPES: Dict[str, Union[LazyDict, dict]] = {
    "chipperv1": {
        "pre_trained_model_repo": "unstructuredio/ved-fine-tuning",
        "swap_head": False,
        "start_token_prefix": "<s_",
        "prompt": "<s>",
        "max_length": 1200,
        "heatmap_h": 52,
        "heatmap_w": 39,
        "source": Source.CHIPPERV1,
    },
    "chipperv2": {
        "pre_trained_model_repo": "unstructuredio/chipper-fast-fine-tuning",
        "swap_head": True,
        "swap_head_hidden_layer_size": 128,
        "start_token_prefix": "<s_",
        "prompt": "<s><s_hierarchical>",
        "max_length": 1536,
        "heatmap_h": 40,
        "heatmap_w": 30,
        "source": Source.CHIPPER,
    },
}

MODEL_TYPES["chipper"] = MODEL_TYPES["chipperv2"]


class UnstructuredChipperModel(UnstructuredElementExtractionModel):
    def initialize(
        self,
        pre_trained_model_repo: str,
        start_token_prefix: str,
        prompt: str,
        max_length: int,
        heatmap_h: int,
        heatmap_w: int,
        source: Source,
        swap_head: bool = False,
        swap_head_hidden_layer_size: int = 0,
        no_repeat_ngram_size: int = 10,
        auth_token: Optional[str] = os.environ.get("UNSTRUCTURED_HF_TOKEN"),
        device: Optional[str] = None,
    ):
        """Load the model for inference."""
        if device is None:
            if torch.cuda.is_available():
                self.device = "cuda"
            else:
                self.device = "cpu"
        else:
            self.device = device
        self.max_length = max_length
        self.heatmap_h = heatmap_h
        self.heatmap_w = heatmap_w
        self.source = source
        self.processor = DonutProcessor.from_pretrained(
            pre_trained_model_repo,
            token=auth_token,
        )
        self.tokenizer = self.processor.tokenizer
        self.logits_processor = [
            NoRepeatNGramLogitsProcessor(
                ngram_size=no_repeat_ngram_size,
                context_length=(no_repeat_ngram_size * 4) + 1,
                skip_tokens=get_table_token_ids(self.processor),
            ),
        ]

        self.stopping_criteria = [
            NGramRepetitonStoppingCriteria(
                ngram_size=30,
                context_length=61,
                skip_tokens=get_table_token_ids(self.processor),
            ),
        ]

        # This check is needed to since Chipperv1 does not processes tables
        if self.source == Source.CHIPPER:
            self.stopping_criteria.append(
                TargetTokenIdStoppingCriterion(
                    target_token_id=self.processor.tokenizer.encode(
                        "<s_Table>",
                        add_special_tokens=False,
                    )[0],
                ),
            )

            self.logits_processor.append(
                NoRepeatGroupNGramLogitsProcessor(
                    ngram_size=5,
                    token_group=self.processor.tokenizer.encode(
                        "<td></td>",
                        add_special_tokens=False,
                    ),
                ),
            )

        self.model = VisionEncoderDecoderModel.from_pretrained(
            pre_trained_model_repo,
            ignore_mismatched_sizes=True,
            use_auth_token=auth_token,
        )
        if swap_head:
            lm_head_file = hf_hub_download(
                repo_id=pre_trained_model_repo,
                filename="lm_head.pth",
                token=auth_token,
            )
            rank = swap_head_hidden_layer_size
            self.model.decoder.lm_head = torch.nn.Sequential(
                torch.nn.Linear(
                    self.model.decoder.lm_head.weight.shape[1],
                    rank,
                    bias=False,
                ),
                torch.nn.Linear(rank, rank, bias=False),
                torch.nn.Linear(
                    rank,
                    self.model.decoder.lm_head.weight.shape[0],
                    bias=True,
                ),
            )
            self.model.decoder.lm_head.load_state_dict(torch.load(lm_head_file))
        else:
            if swap_head_hidden_layer_size is not None:
                logger.warning(
                    f"swap_head is False but recieved value {swap_head_hidden_layer_size} for "
                    "swap_head_hidden_layer_size, which will be ignored.",
                )

        self.input_ids = self.processor.tokenizer(
            prompt,
            add_special_tokens=False,
            return_tensors="pt",
        ).input_ids.to(self.device)

        self.start_tokens = [
            v
            for k, v in self.processor.tokenizer.get_added_vocab().items()
            if k.startswith(start_token_prefix) and v not in self.input_ids
        ]
        self.end_tokens = [
            v for k, v in self.processor.tokenizer.get_added_vocab().items() if k.startswith("</s_")
        ]
        self.tokens_stop = [self.tokenizer.eos_token_id, self.tokenizer.pad_token_id]

        self.model.to(self.device)

        self.model.eval()

    def predict(self, image) -> List[LayoutElement]:
        """Do inference using the wrapped model."""
        tokens, decoder_cross_attentions = self.predict_tokens(image)
        elements = self.format_table_elements(
            self.postprocess(image, tokens, decoder_cross_attentions),
        )

        elements = self.clean_elements(elements)

        return elements

    def clean_elements(cls, elements):
        elements = cls.remove_empty_table_elements(elements)
        elements = cls.remove_repeated_picture_elements(elements)
        elements = cls.remove_repeated_elements(elements)
        return elements

    @staticmethod
    def remove_repeated_elements(elements):
        """
        Removal of repeated elements. The iou and text similarity has to be large enough.
        The first occurrence is kept since the following ones might be affected by the
        logit processors
        """
        repeated_elements = []

        for i, e1 in enumerate(elements):
            if e1 not in repeated_elements:
                for j in range(i + 1, len(elements)):
                    e2 = elements[j]
                    if e1 != e2:
                        elements_iou = iou(e1, e2)
                        ratio = SM(None, e1.text, e2.text).ratio()
                        if elements_iou > 0.75 and ratio > 0.99:
                            repeated_elements.append(e2)

        elements = [element for element in elements if element not in repeated_elements]

        return elements

    @staticmethod
    def remove_repeated_picture_elements(elements):
        """
        remove empty repeated picture elements
        """
        picture_text_to_remove = [
            k
            for k, v in Counter(
                [element.text for element in elements if element.type == "Picture"],
            ).items()
            if v > 3
        ]

        return [
            element
            for element in elements
            if not (element.type == "Picture" and element.text in picture_text_to_remove)
        ]

    @staticmethod
    def remove_empty_table_elements(elements):
        """
        remove empty tables might be created by Chipper. It relies on running
        format_table_elements first
        """
        return [
            element
            for element in elements
            if not (element.type == "Table" and len(element.text) == 0)
        ]

    @staticmethod
    def format_table_elements(elements):
        """makes chipper table element return the same as other layout models

        - copies the html representation to attribute text_as_html
        - strip html tags from the attribute text
        """
        for element in elements:
            element.text_as_html = element.text
            element.text = strip_tags(element.text)

        return elements

    def predict_tokens(
        self,
        image: Image,
    ) -> Tuple[List[int], Sequence[Sequence[torch.Tensor]]]:
        """Predict tokens from image."""
        transformers.set_seed(42)
        with torch.no_grad():
            amp: Union[TextIO, ContextManager[None]] = (
                torch.cuda.amp.autocast()
                if self.device == "cuda"
                else (torch.cpu.amp.autocast() if platform.machine() == "x86_64" else nullcontext())
            )
            with amp:
                encoder_outputs = self.model.encoder(
                    self.processor(
                        image,
                        return_tensors="pt",
                    ).pixel_values.to(self.device),
                )

                outputs = self.model.generate(
                    encoder_outputs=encoder_outputs,
                    input_ids=self.input_ids,
                    no_repeat_ngram_size=0,
                    num_beams=1,
                    return_dict_in_generate=True,
                    output_attentions=True,
                    output_scores=True,
                    output_hidden_states=False,
                    stopping_criteria=self.stopping_criteria,
                )

                if (
                    len(outputs["sequences"][0]) < self.max_length
                    and outputs["sequences"][0][-1] != self.processor.tokenizer.eos_token_id
                ):
                    outputs = self.model.generate(
                        encoder_outputs=encoder_outputs,
                        input_ids=self.input_ids,
                        logits_processor=self.logits_processor,
                        do_sample=True,
                        no_repeat_ngram_size=0,
                        num_beams=3,
                        num_return_sequences=1,
                        return_dict_in_generate=True,
                        output_attentions=True,
                        output_scores=True,
                        output_hidden_states=False,
                    )

        if "beam_indices" in outputs:
            offset = len(outputs["beam_indices"][0]) - len(outputs["cross_attentions"])

            decoder_cross_attentions = [[torch.Tensor(0)]] * offset

            for token_id in range(0, len(outputs["beam_indices"][0])):
                token_attentions = []

                for decoder_layer_id in range(
                    len(outputs["cross_attentions"][token_id - offset]),
                ):
                    token_attentions.append(
                        outputs["cross_attentions"][token_id - offset][decoder_layer_id][
                            outputs["beam_indices"][0][token_id]
                        ].unsqueeze(0),
                    )

                decoder_cross_attentions.append(token_attentions)
        else:
            decoder_cross_attentions = outputs["cross_attentions"]

        tokens = outputs["sequences"][0]

        return tokens, decoder_cross_attentions

    def update_parent_bbox(self, element):
        """Update parents bboxes in a recursive way"""
        # Check if children, if so update parent bbox
        if element.parent is not None:
            parent = element.parent
            # parent has no box, create one
            if parent.bbox is None:
                parent.bbox = copy.copy(element.bbox)
            else:
                # adjust parent box
                parent.bbox.x1 = min(parent.bbox.x1, element.bbox.x1)
                parent.bbox.y1 = min(parent.bbox.y1, element.bbox.y1)
                parent.bbox.x2 = max(parent.bbox.x2, element.bbox.x2)
                parent.bbox.y2 = max(parent.bbox.y2, element.bbox.y2)

            self.update_parent_bbox(element.parent)

    def postprocess(
        self,
        image: Image,
        output_ids: List[int],
        decoder_cross_attentions: Sequence[Sequence[torch.Tensor]],
    ) -> List[LayoutElement]:
        """Process tokens into layout elements."""
        elements: List[LayoutElement] = []
        parents: List[LayoutElement] = []
        start = end = -1

        x_offset, y_offset, ratio = self.image_padding(
            image.size,
            (
                self.processor.image_processor.size["width"],
                self.processor.image_processor.size["height"],
            ),
        )

        # Get bboxes - skip first token - bos
        for i in range(1, len(output_ids)):
            # Finish bounding box generation
            if output_ids[i] in self.tokens_stop:
                break
            if output_ids[i] in self.start_tokens:
                # Create the element
                stype = self.tokenizer.decode(output_ids[i])
                # Identify parent
                parent = parents[-1] if len(parents) > 0 else None
                # Add to parent list
                element = LayoutElement(
                    parent=parent,
                    type=stype[3:-1],
                    text="",
                    bbox=None,  # type: ignore
                    source=self.source,
                )

                parents.append(element)
                elements.append(element)
                start = -1
            elif output_ids[i] in self.end_tokens:
                if start != -1 and start <= end and len(parents) > 0:
                    slicing_end = end + 1
                    string = self.tokenizer.decode(output_ids[start:slicing_end])

                    element = parents.pop(-1)

                    element.text = string
                    bbox_coords = self.get_bounding_box(
                        decoder_cross_attentions=decoder_cross_attentions,
                        tkn_indexes=list(range(start - 1, end)),
                        final_w=self.processor.image_processor.size["width"],
                        final_h=self.processor.image_processor.size["height"],
                        heatmap_w=self.heatmap_w,
                        heatmap_h=self.heatmap_h,
                    )

                    bbox_coords = self.adjust_bbox(
                        bbox_coords,
                        x_offset,
                        y_offset,
                        ratio,
                        image.size,
                    )

                    element.bbox = Rectangle(*bbox_coords)

                    self.update_parent_bbox(element)

                start = -1
            else:
                if start == -1:
                    start = i

                end = i

        # If exited before eos is achieved
        if start != -1 and start <= end and len(parents) > 0:
            slicing_end = end + 1
            string = self.tokenizer.decode(output_ids[start:slicing_end])

            element = parents.pop(-1)
            element.text = string

            bbox_coords = self.get_bounding_box(
                decoder_cross_attentions=decoder_cross_attentions,
                tkn_indexes=list(range(start - 1, end)),
                final_w=self.processor.image_processor.size["width"],
                final_h=self.processor.image_processor.size["height"],
                heatmap_w=self.heatmap_w,
                heatmap_h=self.heatmap_h,
            )

            bbox_coords = self.adjust_bbox(
                bbox_coords,
                x_offset,
                y_offset,
                ratio,
                image.size,
            )

            element.bbox = Rectangle(*bbox_coords)

            self.update_parent_bbox(element)

        return elements

    def deduplicate_detected_elements(
        self,
        elements: List[LayoutElement],
        min_text_size: int = 15,
    ) -> List[LayoutElement]:
        """For chipper, remove elements from other sources."""
        return [el for el in elements if el.source in (Source.CHIPPER, Source.CHIPPERV1)]

    def adjust_bbox(self, bbox, x_offset, y_offset, ratio, target_size):
        """Translate bbox by (x_offset, y_offset) and shrink by ratio."""
        return [
            max((bbox[0] - x_offset) / ratio, 0),
            max((bbox[1] - y_offset) / ratio, 0),
            min((bbox[2] - x_offset) / ratio, target_size[0]),
            min((bbox[3] - y_offset) / ratio, target_size[1]),
        ]

    def get_bounding_box(
        self,
        decoder_cross_attentions: Sequence[Sequence[torch.Tensor]],
        tkn_indexes: List[int],
        final_h: int = 1280,
        final_w: int = 960,
        heatmap_h: int = 40,
        heatmap_w: int = 30,
        discard_ratio: float = 0.99,
    ) -> List[int]:
        """
        decoder_cross_attention: tuple(tuple(torch.FloatTensor))
        Tuple (one element for each generated token) of tuples (one element for
        each layer of the decoder) of  `torch.FloatTensor` of shape
        `(batch_size, num_heads, generated_length, sequence_length)`
        """
        agg_heatmap = np.zeros([final_h, final_w], dtype=np.uint8)

        for tidx in tkn_indexes:
            hmaps = torch.stack(list(decoder_cross_attentions[tidx]), dim=0)
            # shape [4, 1, 16, 1, 1200]->[4, 16, 1200]
            hmaps = hmaps.permute(1, 3, 0, 2, 4).squeeze(0)
            hmaps = hmaps[-1]
            # change shape [4, 16, 1200]->[4, 16, 40, 30] assuming (heatmap_h, heatmap_w) = (40, 30)
            hmaps = hmaps.view(4, 16, heatmap_h, heatmap_w)
            # fusing 16 decoder attention heads i.e. [4, 16, 40, 30]-> [16, 40, 30]
            hmaps = torch.max(hmaps, dim=1)[0]
            # fusing 4 decoder layers from BART i.e. [16, 40, 30]-> [40, 30]
            hmap = torch.max(hmaps, dim=0)[0]

            # dropping discard ratio activations
            flat = hmap.view(heatmap_h * heatmap_w)
            _, indices = flat.topk(int(flat.size(-1) * discard_ratio), largest=False)
            flat[indices] = 0

            hmap = flat.view(heatmap_h, heatmap_w)

            hmap = hmap.unsqueeze(dim=-1).to(torch.float32).cpu().numpy()
            hmap = (hmap * 255.0).astype(np.uint8)  # type:ignore
            # (40, 30, 1) uint8
            # fuse heatmaps for different tokens by taking the max
            agg_heatmap = np.max(
                np.asarray([agg_heatmap, cv2.resize(hmap, (final_w, final_h))]),
                axis=0,
            ).astype(np.uint8)

        # threshold to remove small attention pockets
        thres_heatmap = cv2.threshold(
            agg_heatmap,
            200,
            255,
            cv2.THRESH_BINARY + cv2.THRESH_OTSU,
        )[1]

        kernel = np.ones((1, 50), np.uint8)
        thres_heatmap = cv2.dilate(thres_heatmap, kernel, iterations=1)
        kernel = np.ones((5, 1), np.uint8)
        thres_heatmap = cv2.erode(thres_heatmap, kernel, iterations=1)

        # Find contours
<<<<<<< HEAD
        contours = cv2.findContours(
            thres_heatmap,
            cv2.RETR_EXTERNAL,
            cv2.CHAIN_APPROX_SIMPLE,
        )
        contours = contours[0] if len(contours) == 2 else contours[1]
=======
        contour_groups = cv2.findContours(thres_heatmap, cv2.RETR_EXTERNAL, cv2.CHAIN_APPROX_SIMPLE)
        contours = contour_groups[0] if len(contour_groups) == 2 else contour_groups[1]
>>>>>>> 0f0c2be0
        bboxes = [cv2.boundingRect(ctr) for ctr in contours]
        # return box with max area
        x, y, w, h = max(bboxes, key=lambda box: box[2] * box[3])

        return [x, y, x + w, y + h]

    def image_padding(self, input_size, target_size):
        """
        Resize an image to a defined size, preserving the aspect ratio,
        and pad with a background color to maintain aspect ratio.

        Args:
            input_size (tuple): Size of the input in the format (width, height).
            target_size (tuple): Desired target size in the format (width, height).
        """
        # Calculate the aspect ratio of the input and target sizes
        input_width, input_height = input_size  # 612, 792
        target_width, target_height = target_size  # 960, 1280
        aspect_ratio_input = input_width / input_height  # 0.773
        aspect_ratio_target = target_width / target_height  # 0.75

        # Determine the size of the image when resized to fit within the
        # target size while preserving the aspect ratio
        if aspect_ratio_input > aspect_ratio_target:
            # Resize the image to fit the target width and calculate the new height
            new_width = target_width
            new_height = int(new_width / aspect_ratio_input)
        else:
            # Resize the image to fit the target height and calculate the new width
            new_height = target_height
            new_width = int(new_height * aspect_ratio_input)

        # Calculate the position to paste the resized image to center it within the target size
        x_offset = (target_width - new_width) // 2
        y_offset = (target_height - new_height) // 2

        return x_offset, y_offset, new_width / input_width


# Inspired on
# https://github.com/huggingface/transformers/blob/8e3980a290acc6d2f8ea76dba111b9ef0ef00309/src/transformers/generation/logits_process.py#L706
class NoRepeatNGramLogitsProcessor(LogitsProcessor):
    def __init__(
        self,
        ngram_size: int,
        context_length: int,
        skip_tokens: Optional[Sequence[int]] = None,
    ):
        if not isinstance(ngram_size, int) or ngram_size <= 0:
            raise ValueError(
                f"`ngram_size` has to be a strictly positive integer, but is {ngram_size}",
            )
        self.ngram_size = ngram_size
        self.context_length = context_length
        self.skip_tokens = skip_tokens

    def __call__(
        self,
        input_ids: torch.LongTensor,
        scores: torch.FloatTensor,
    ) -> torch.FloatTensor:
        """
        Args:
            input_ids (`torch.LongTensor` of shape `(batch_size, sequence_length)`):
                Indices of input sequence tokens in the vocabulary.
                [What are input IDs?](../glossary#input-ids)
            scores (`torch.FloatTensor` of shape `(batch_size, config.vocab_size)`):
                Prediction scores of a language modeling head. These can be logits
                for each vocabulary when not using beam search or log softmax for
                each vocabulary token when using beam search

        Return:
            `torch.FloatTensor` of shape `(batch_size, config.vocab_size)`: The
            processed prediction scores.

        """
        num_batch_hypotheses = scores.shape[0]
        cur_len = input_ids.shape[-1]
        new_input_ids = input_ids[:, slice(-self.context_length, cur_len)]
        new_cur_len = new_input_ids.shape[-1]

        return _no_repeat_ngram_logits(
            input_ids[:, slice(-self.context_length, cur_len)],
            new_cur_len,
            scores,
            batch_size=num_batch_hypotheses,
            no_repeat_ngram_size=self.ngram_size,
            skip_tokens=self.skip_tokens,
        )


class NoRepeatGroupNGramLogitsProcessor(LogitsProcessor):
    def __init__(self, ngram_size: int, token_group: List[int]):
        if not isinstance(ngram_size, int) or ngram_size <= 0:
            raise ValueError(
                f"`ngram_size` has to be a strictly positive integer, but is {ngram_size}",
            )
        self.ngram_size = ngram_size
        self.token_group_list = torch.tensor(token_group * ngram_size)
        self.token_group = token_group

    def __call__(
        self,
        input_ids: torch.LongTensor,
        scores: torch.FloatTensor,
    ) -> torch.FloatTensor:
        """
        Args:
            input_ids (`torch.LongTensor` of shape `(batch_size, sequence_length)`):
                Indices of input sequence tokens in the vocabulary.
                [What are input IDs?](../glossary#input-ids)
            scores (`torch.FloatTensor` of shape `(batch_size, config.vocab_size)`):
                Prediction scores of a language modeling head. These can be logits
                for each vocabulary when not using beam search or log softmax for
                each vocabulary token when using beam search

        Return:
            `torch.FloatTensor` of shape `(batch_size, config.vocab_size)`: The
            processed prediction scores.

        """
        num_batch_hypotheses = scores.shape[0]
        cur_len = input_ids.shape[-1]
        if cur_len < len(self.token_group_list):
            return scores

        for num_batch in range(num_batch_hypotheses):
            if all(
                input_ids[num_batch, slice(-len(self.token_group_list), cur_len)]
                == self.token_group_list,
            ):
                for token_id in self.token_group:
                    scores[num_batch][token_id] = -float("inf")

        return scores


class NGramRepetitonStoppingCriteria(StoppingCriteria):
    def __init__(self, ngram_size: int, context_length: int, skip_tokens: set = set()):
        self.ngram_size = ngram_size
        self.context_length = context_length
        self.skip_tokens = skip_tokens

    def __call__(
        self,
        input_ids: torch.LongTensor,
        scores: torch.FloatTensor,
        **kwargs,
    ) -> bool:
        """
        Args:
            input_ids (`torch.LongTensor` of shape `(batch_size, sequence_length)`):
                Indices of input sequence tokens in the vocabulary.

                Indices can be obtained using [`AutoTokenizer`]. See [`PreTrainedTokenizer.encode`]
                and [`PreTrainedTokenizer.__call__`] for details.

                [What are input IDs?](../glossary#input-ids)
            scores (`torch.FloatTensor` of shape `(batch_size, config.vocab_size)`):
                Prediction scores of a language modeling head. These can be scores for each
                vocabulary token before SoftMax or scores for each vocabulary token after SoftMax.
            kwargs (`Dict[str, Any]`, *optional*):
                Additional stopping criteria specific kwargs.

        Return:
            `bool`. `False` indicates we should continue, `True` indicates we should stop.

        """
        num_batch_hypotheses = input_ids.shape[0]
        cur_len = input_ids.shape[-1]

        new_input_ids = input_ids[:, slice(-self.context_length, cur_len)]
        new_cur_len = new_input_ids.shape[-1]

        for banned_tokens in _calc_banned_tokens(
            new_input_ids,
            num_batch_hypotheses,
            self.ngram_size,
            new_cur_len,
        ):
            for token in banned_tokens:
                if token not in self.skip_tokens:
                    return True

        return False


class TargetTokenIdStoppingCriterion(StoppingCriteria):
    def __init__(self, target_token_id):
        super().__init__()
        self.target_token_id = target_token_id

    def __call__(
        self,
        input_ids: torch.LongTensor,
        scores: torch.FloatTensor,
        **kwargs,
    ) -> bool:
        # Check if the already generated tokens contain the target token_id
        output = self.target_token_id in input_ids

        return output  # self.target_token_id in input_ids


def _no_repeat_ngram_logits(
    input_ids: torch.Tensor,
    cur_len: int,
    logits: torch.FloatTensor,
    batch_size: int = 1,
    no_repeat_ngram_size: int = 0,
    skip_tokens: Optional[Sequence[int]] = None,
) -> torch.FloatTensor:
    if no_repeat_ngram_size > 0:
        # calculate a list of banned tokens to prevent repetitively generating the same ngrams
        # from fairseq:
        # https://github.com/pytorch/fairseq/blob/a07cb6f40480928c9e0548b737aadd36ee66ac76/fairseq/sequence_generator.py#L345
        banned_tokens = _calc_banned_tokens(
            input_ids,
            batch_size,
            no_repeat_ngram_size,
            cur_len,
        )
        for batch_idx in range(batch_size):
            if skip_tokens is not None:
                logits[
                    batch_idx,
                    [token for token in banned_tokens[batch_idx] if int(token) not in skip_tokens],
                ] = -float("inf")
            else:
                logits[batch_idx, banned_tokens[batch_idx]] = -float("inf")

    return logits


def _calc_banned_tokens(
    prev_input_ids: torch.Tensor,
    num_hypos: int,
    no_repeat_ngram_size: int,
    cur_len: int,
) -> List[Tuple[int, ...]]:
    # Copied from fairseq for no_repeat_ngram in beam_search"""
    if cur_len + 1 < no_repeat_ngram_size:
        # return no banned tokens if we haven't generated no_repeat_ngram_size tokens yet
        return [() for _ in range(num_hypos)]
    generated_ngrams: List[Dict[Tuple[int, ...], List[int]]] = [{} for _ in range(num_hypos)]
    for idx in range(num_hypos):
        gen_tokens = prev_input_ids[idx].tolist()
        generated_ngram = generated_ngrams[idx]
        for ngram in zip(*[gen_tokens[i:] for i in range(no_repeat_ngram_size)]):
            prev_ngram_tuple = tuple(ngram[:-1])
            generated_ngram[prev_ngram_tuple] = generated_ngram.get(
                prev_ngram_tuple,
                [],
            ) + [
                ngram[-1],
            ]

    def _get_generated_ngrams(hypo_idx):
        # Before decoding the next token, prevent decoding of ngrams that have already appeared
        start_idx = cur_len + 1 - no_repeat_ngram_size
        ngram_idx = tuple(prev_input_ids[hypo_idx, start_idx:cur_len].tolist())

        return generated_ngrams[hypo_idx].get(ngram_idx, [])

    banned_tokens = [_get_generated_ngrams(hypo_idx) for hypo_idx in range(num_hypos)]
    return banned_tokens


def get_table_token_ids(processor):
    """
    Extracts the table tokens from the tokenizer of the processor

    Args:
        processor (DonutProcessor): processor used to pre-process the images and text.
    """
    skip_tokens = {
        token_id
        for token, token_id in processor.tokenizer.get_added_vocab().items()
        if token.startswith("<t") or token.startswith("</t")
    }
    return skip_tokens


def iou(element1, element2):
    bbox1 = element1.bbox
    bbox2 = element2.bbox
    intersection_area = max(0, min(bbox1.x2, bbox2.x2) - max(bbox1.x1, bbox2.x1)) * max(
        0,
        min(bbox1.y2, bbox2.y2) - max(bbox1.y1, bbox2.y1),
    )

    bbox1_area = (bbox1.x2 - bbox1.x1) * (bbox1.y2 - bbox1.y1)
    bbox2_area = (bbox2.x2 - bbox2.x1) * (bbox2.y2 - bbox2.y1)

    union_area = (bbox1_area) + (bbox2_area) - intersection_area

    iou = intersection_area / union_area

    return iou<|MERGE_RESOLUTION|>--- conflicted
+++ resolved
@@ -536,17 +536,12 @@
         thres_heatmap = cv2.erode(thres_heatmap, kernel, iterations=1)
 
         # Find contours
-<<<<<<< HEAD
         contours = cv2.findContours(
             thres_heatmap,
             cv2.RETR_EXTERNAL,
             cv2.CHAIN_APPROX_SIMPLE,
         )
         contours = contours[0] if len(contours) == 2 else contours[1]
-=======
-        contour_groups = cv2.findContours(thres_heatmap, cv2.RETR_EXTERNAL, cv2.CHAIN_APPROX_SIMPLE)
-        contours = contour_groups[0] if len(contour_groups) == 2 else contour_groups[1]
->>>>>>> 0f0c2be0
         bboxes = [cv2.boundingRect(ctr) for ctr in contours]
         # return box with max area
         x, y, w, h = max(bboxes, key=lambda box: box[2] * box[3])
