import logging
from random import randint
from unittest.mock import PropertyMock, patch

import pytest
from PIL import Image

from unstructured_inference.inference import elements
from unstructured_inference.inference.layoutelement import (
    LocationlessLayoutElement,
    probably_contained,
    separate,
)


def intersect_brute(rect1, rect2):
    return any(
        (rect2.x1 <= x <= rect2.x2) and (rect2.y1 <= y <= rect2.y2)
        for x in range(rect1.x1, rect1.x2 + 1)
        for y in range(rect1.y1, rect1.y2 + 1)
    )


def rand_rect(size=10):
    x1 = randint(0, 30 - size)
    y1 = randint(0, 30 - size)
    return elements.Rectangle(x1, y1, x1 + size, y1 + size)


@pytest.mark.parametrize("second_size", [10, 20])
def test_intersects(second_size):
    for _ in range(1000):
        rect1 = rand_rect()
        rect2 = rand_rect(second_size)
        assert intersect_brute(rect1, rect2) == rect1.intersects(rect2) == rect2.intersects(rect1)
        if rect1.intersects(rect2):
            if rect1.is_in(rect2):
                assert rect1.intersection(rect2) == rect1 == rect2.intersection(rect1)
            elif rect2.is_in(rect1):
                assert rect2.intersection(rect1) == rect2
            else:
                x1 = max(rect1.x1, rect2.x1)
                x2 = min(rect1.x2, rect2.x2)
                y1 = max(rect1.y1, rect2.y1)
                y2 = min(rect1.y2, rect2.y2)
                intersection = elements.Rectangle(x1, y1, x2, y2)
                assert rect1.intersection(rect2) == intersection == rect2.intersection(rect1)
        else:
            assert rect1.intersection(rect2) is None
            assert rect2.intersection(rect1) is None


def test_intersection_of_lots_of_rects():
    for _ in range(1000):
        n_rects = 10
        rects = [rand_rect(6) for _ in range(n_rects)]
        intersection_mtx = elements.intersections(*rects)
        for i in range(n_rects):
            for j in range(n_rects):
                assert (
                    intersect_brute(rects[i], rects[j])
                    == intersection_mtx[i, j]
                    == intersection_mtx[j, i]
                )


def test_rectangle_width_height():
    for _ in range(1000):
        x1 = randint(0, 50)
        x2 = randint(x1 + 1, 100)
        y1 = randint(0, 50)
        y2 = randint(y1 + 1, 100)
        rect = elements.Rectangle(x1, y1, x2, y2)
        assert rect.width == x2 - x1
        assert rect.height == y2 - y1


def test_minimal_containing_rect():
    for _ in range(1000):
        rect1 = rand_rect()
        rect2 = rand_rect()
        big_rect = elements.minimal_containing_region(rect1, rect2)
        for decrease_attr in ["x1", "y1", "x2", "y2"]:
            almost_as_big_rect = rand_rect()
            mod = 1 if decrease_attr.endswith("1") else -1
            for attr in ["x1", "y1", "x2", "y2"]:
                if attr == decrease_attr:
                    setattr(almost_as_big_rect, attr, getattr(big_rect, attr) + mod)
                else:
                    setattr(almost_as_big_rect, attr, getattr(big_rect, attr))
            assert not rect1.is_in(almost_as_big_rect) or not rect2.is_in(almost_as_big_rect)

        assert rect1.is_in(big_rect)
        assert rect2.is_in(big_rect)


def test_partition_groups_from_regions(mock_embedded_text_regions):
    words = mock_embedded_text_regions
    groups = elements.partition_groups_from_regions(words)
    assert len(groups) == 1
    sorted_groups = sorted(groups, key=lambda group: group[0].y1)
    text = "".join([el.text for el in sorted_groups[-1]])
    assert text.startswith("Layout")


def test_rectangle_area(monkeypatch):
    for _ in range(1000):
        width = randint(0, 20)
        height = randint(0, 20)
        with patch(
            "unstructured_inference.inference.elements.Rectangle.height",
            new_callable=PropertyMock,
        ) as mockheight, patch(
            "unstructured_inference.inference.elements.Rectangle.width",
            new_callable=PropertyMock,
        ) as mockwidth:
            rect = elements.Rectangle(0, 0, 0, 0)
            mockheight.return_value = height
            mockwidth.return_value = width
            assert rect.area == width * height


def test_rectangle_iou():
    for _ in range(1000):
        rect1 = rand_rect()
        assert rect1.intersection_over_union(rect1) == 1.0
        rect2 = rand_rect(20)
        assert rect1.intersection_over_union(rect2) == rect2.intersection_over_union(rect1)
        if rect1.is_in(rect2):
            assert rect1.intersection_over_union(rect2) == rect1.area / rect2.area
        elif rect2.is_in(rect1):
            assert rect1.intersection_over_union(rect2) == rect2.area / rect1.area
        else:
            if rect1.intersection(rect2) is None:
                assert rect1.intersection_over_union(rect2) == 0.0
            else:
                intersection = rect1.intersection(rect2).area
                assert rect1.intersection_over_union(rect2) == intersection / (
                    rect1.area + rect2.area - intersection
                )


def test_midpoints():
    for _ in range(1000):
        x2 = randint(0, 100)
        y2 = randint(0, 100)
        rect1 = elements.Rectangle(0, 0, x2, y2)
        assert rect1.x_midpoint == x2 / 2.0
        assert rect1.y_midpoint == y2 / 2.0
        x_offset = randint(0, 50)
        y_offset = randint(0, 50)
        rect2 = elements.Rectangle(x_offset, y_offset, x2 + x_offset, y2 + y_offset)
        assert rect2.x_midpoint == (x2 / 2.0) + x_offset
        assert rect2.y_midpoint == (y2 / 2.0) + y_offset


def test_is_disjoint():
    for _ in range(1000):
        a = randint(0, 100)
        b = randint(a + 1, 200)
        c = randint(b + 1, 300)
        d = randint(c + 1, 400)
        e = randint(0, 100)
        f = randint(e, 200)
        g = randint(0, 100)
        h = randint(g, 200)
        rect1 = elements.Rectangle(a, e, b, f)
        rect2 = elements.Rectangle(c, g, d, h)
        assert rect1.is_disjoint(rect2)
        assert rect2.is_disjoint(rect1)
        rect3 = elements.Rectangle(e, a, f, b)
        rect4 = elements.Rectangle(g, c, h, d)
        assert rect3.is_disjoint(rect4)
        assert rect4.is_disjoint(rect3)


@pytest.mark.parametrize(
    ("rect1", "rect2", "expected"),
    [
        (elements.Rectangle(0, 0, 100, 200), elements.Rectangle(0, 0, 60, 150), 1.0),
        (elements.Rectangle(0, 0, 100, 100), elements.Rectangle(150, 150, 200, 200), 0.0),
        (elements.Rectangle(0, 0, 100, 100), elements.Rectangle(50, 50, 150, 150), 0.25),
        (elements.Rectangle(0, 0, 100, 100), elements.Rectangle(20, 20, 120, 40), 0.8),
    ],
)
def test_intersection_over_min(
    rect1: elements.Rectangle,
    rect2: elements.Rectangle,
    expected: float,
):
    assert (
        rect1.intersection_over_minimum(rect2) == rect2.intersection_over_minimum(rect1) == expected
    )


<<<<<<< HEAD
def test_grow_region_to_match_region():
    from unstructured_inference.inference.elements import Rectangle, grow_region_to_match_region

    a = Rectangle(1, 1, 2, 2)
    b = Rectangle(1, 1, 5, 5)
    grow_region_to_match_region(a, b)
    assert a == Rectangle(1, 1, 5, 5)


def test_LocationlessLayoutElement():
    text = "Testing text"
    type = "Type"
    e = LocationlessLayoutElement(text, type)
    assert e.to_dict() == {"text": text, "type": type}


@pytest.mark.parametrize(
    ("rect1", "rect2", "expected"),
    [
        (elements.Rectangle(0, 0, 5, 5), elements.Rectangle(3, 3, 5.1, 5.1), True),
        (elements.Rectangle(0, 0, 5, 5), elements.Rectangle(3, 3, 5.2, 5.2), True),
        (elements.Rectangle(0, 0, 5, 5), elements.Rectangle(7, 7, 10, 10), False),
    ],
)
def test_probably_contained(rect1, rect2, expected):
    assert expected == probably_contained(rect1, rect2)


@pytest.mark.parametrize(
    ("rect1", "rect2"),
    [
        (elements.Rectangle(0, 0, 5, 5), elements.Rectangle(3, 3, 6, 6)),
        (elements.Rectangle(0, 0, 5, 5), elements.Rectangle(6, 6, 8, 8)),
    ],
)
def test_separate(rect1, rect2):
    separate(rect1, rect2)

    assert not rect1.intersects(rect2)
=======
def test_ocr_paddle(monkeypatch, caplog):
    monkeypatch.setenv("ENTIRE_PAGE_OCR", "paddle")
    image = Image.new("RGB", (100, 100), (255, 255, 255))
    text_block = elements.TextRegion(0, 0, 50, 50)
    # Note(yuming): paddle result is currently non-deterministic on ci
    # so don't check result like `assert result == ""`
    # use logger info to confirm we are using paddle instead
    with caplog.at_level(logging.INFO):
        _ = elements.ocr(text_block, image, languages="en")
        assert "paddle" in caplog.text
>>>>>>> 173f6334
<|MERGE_RESOLUTION|>--- conflicted
+++ resolved
@@ -193,7 +193,6 @@
     )
 
 
-<<<<<<< HEAD
 def test_grow_region_to_match_region():
     from unstructured_inference.inference.elements import Rectangle, grow_region_to_match_region
 
@@ -233,7 +232,7 @@
     separate(rect1, rect2)
 
     assert not rect1.intersects(rect2)
-=======
+
 def test_ocr_paddle(monkeypatch, caplog):
     monkeypatch.setenv("ENTIRE_PAGE_OCR", "paddle")
     image = Image.new("RGB", (100, 100), (255, 255, 255))
@@ -243,5 +242,4 @@
     # use logger info to confirm we are using paddle instead
     with caplog.at_level(logging.INFO):
         _ = elements.ocr(text_block, image, languages="en")
-        assert "paddle" in caplog.text
->>>>>>> 173f6334
+        assert "paddle" in caplog.text