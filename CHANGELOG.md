## 0.5.28

<<<<<<< HEAD
* YoloX_quantized is now the default model. This models detects most diverse types and detect tables better than previous model.
* Since detection models tend to nest elements inside others(specifically in Tables), an algorithm has been added for reducing this 
  behavior. Now all the elements produced by detection models are disjoint and they don't produce overlapping regions, which helps 
  reduce duplicated content.
* Add `source` property to our elements, so you can know where the information was generated (OCR or detection model)
=======
* add env variable `ENTIRE_PAGE_OCR` to specify using paddle or tesseract on entire page OCR
>>>>>>> 173f6334

## 0.5.27

* table structure detection now pads the input image by 25 pixels in all 4 directions to improve its recall

## 0.5.26

* support paddle with both cpu and gpu and assumed it is pre-installed

## 0.5.25

* fix a bug where `cells_to_html` doesn't handle cells spanning multiple rows properly

## 0.5.24

* remove `cv2` preprocessing step before OCR step in table transformer

## 0.5.23

* Add functionality to bring back embedded images in PDF

## 0.5.22

* Add object-detection classification probabilities to LayoutElement for all currently implemented object detection models

## 0.5.21

* adds `safe_division` to replae 0 with machine epsilon for `float` to avoid division by 0
* apply `safe_division` to area overlap calculations in `unstructured_inference/inference/elements.py`

## 0.5.20

* Adds YoloX quantized model

## 0.5.19

* Add functionality to supplement detected layout with elements from the full page OCR
* Add functionality to annotate any layout(extracted, inferred, OCR) on a page

## 0.5.18

* Fix for incorrect type assignation at ingest test

## 0.5.17

* Use `OMP_THREAD_LIMIT` to improve tesseract performance

## 0.5.16

* Fix to no longer create a directory for storing processed images
* Hot-load images for annotation

## 0.5.15

* Handle an uncaught TesseractError

## 0.5.14

* Add TIFF test file and TIFF filetype to `test_from_image_file` in `test_layout`

## 0.5.13

* Fix extracted image elements being included in layout merge

## 0.5.12

* Add multipage TIFF extraction support
* Fix a pdfminer error when using `process_data_with_model`

## 0.5.11

* Add warning when chipper is used with < 300 DPI
* Use None default for dpi so defaults can be properly handled upstream

## 0.5.10

* Implement full-page OCR

## 0.5.9

* Handle exceptions from Tesseract

## 0.5.8

* Add alternative architecture for detectron2 (but default is unchanged)
* Updates:

| Library       | From      | To       |
|---------------|-----------|----------|
| transformers  | 4.29.2    | 4.30.2   |
| opencv-python | 4.7.0.72  | 4.8.0.74 |
| ipython       | 8.12.2    | 8.14.0   |

* Cache named models that have been loaded

## 0.5.7

* hotfix to handle issue storing images in a new dir when the pdf has no file extension

## 0.5.6

* Update the `annotate` and `_get_image_array` methods of `PageLayout` to get the image from the `image_path` property if the `image` property is `None`.
* Add functionality to store pdf images for later use.
* Add `image_metadata` property to `PageLayout` & set `page.image` to None to reduce memory usage.
* Update `DocumentLayout.from_file` to open only one image.
* Update `load_pdf` to return either Image objects or Image paths.
* Warns users that Chipper is a beta model.
* Exposed control over dpi when converting PDF to an image.
* Updated detectron2 version to avoid errors related to deprecated PIL reference

## 0.5.5

* Rename large model to chipper
* Added functionality to write images to computer storage temporarily instead of keeping them in memory for `pdf2image.convert_from_path`
* Added functionality to convert a PDF in small chunks of pages at a time for `pdf2image.convert_from_path`
* Table processing check for the area of the package to fix division by zero bug
* Added CUDA and TensorRT execution providers for yolox and detectron2onnx model.
* Warning for onnx version of detectron2 for empty pages suppresed.

## 0.5.4

* Tweak to element ordering to make it more deterministic

## 0.5.3

* Refactor for large model

## 0.5.2

* Combine inferred elements with extracted elements
* Add ruff to keep code consistent with unstructured
* Configure fallback for OCR token if paddleocr doesn't work to use tesseract

## 0.5.1

* Add annotation for pages
* Store page numbers when processing PDFs
* Hotfix to handle inference of blank pages using ONNX detectron2
* Revert ordering change to investigate examples of misordering

## 0.5.0

* Preserve image format in PIL.Image.Image when loading
* Added ONNX version of Detectron2 and make default model
* Remove API code, we don't serve this as a standalone API any more
* Update ordering logic to account for multicolumn documents.

## 0.4.4

* Fixed patches not being a package.

## 0.4.3

* Patch pdfminer.six to fix parsing bug

## 0.4.2

* Output of table extraction is now stored in `text_as_html` property rather than `text` property

## 0.4.1

* Added the ability to pass `ocr_languages` to the OCR agent for users who need
  non-English language packs.

## 0.4.0

* Added logic to partition granular elements (words, characters) by proximity
* Text extraction is now delegated to text regions rather than being handled centrally
* Fixed embedded image coordinates being interpreted differently than embedded text coordinates
* Update to how dependencies are being handled
* Update detectron2 version

## 0.3.2

* Allow extracting tables from higher level functions

## 0.3.1

* Pin protobuf version to avoid errors
* Make paddleocr an extra again

## 0.3.0

* Fix for text block detection
* Add paddleocr dependency to setup for x86_64 machines

## 0.2.14

* Suppressed processing progress bars

## 0.2.13

* Add table processing
* Change OCR logic to be aware of PDF image elements

## 0.2.12

* Fix for processing RGBA images

## 0.2.11

* Fixed some cases where image elements were not being OCR'd

## 0.2.10

* Removed control characters from tesseract output

## 0.2.9

* Removed multithreading from OCR (DocumentLayout.get_elements_from_layout)

## 0.2.8

* Refactored YoloX inference code to integrate better with framework
* Improved testing time

## 0.2.7

* Fixed duplicated load_pdf call

## 0.2.6

* Add donut model script for image prediction
* Add sample receipt and test for donut prediction

## 0.2.5

* Add YoloX model for images and PDFs
* Add generic model interface

## 0.2.4

* Download default model from huggingface
* Clarify error when trying to open file that doesn't exist as an image

## 0.2.3

* Pins the version of `opencv-python` for linux compatibility

## 0.2.2

* Add capability to process image files
* Add logic to use OCR when layout text is full of unknown characters

## 0.2.1

* Refactor to facilitate local inference
* Removes BasicConfig from logger configuration
* Implement auto model downloading

## 0.2.0

* Initial release of unstructured-inference<|MERGE_RESOLUTION|>--- conflicted
+++ resolved
@@ -1,14 +1,11 @@
 ## 0.5.28
 
-<<<<<<< HEAD
 * YoloX_quantized is now the default model. This models detects most diverse types and detect tables better than previous model.
 * Since detection models tend to nest elements inside others(specifically in Tables), an algorithm has been added for reducing this 
   behavior. Now all the elements produced by detection models are disjoint and they don't produce overlapping regions, which helps 
   reduce duplicated content.
 * Add `source` property to our elements, so you can know where the information was generated (OCR or detection model)
-=======
 * add env variable `ENTIRE_PAGE_OCR` to specify using paddle or tesseract on entire page OCR
->>>>>>> 173f6334
 
 ## 0.5.27
 
