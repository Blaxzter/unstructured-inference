--- conflicted
+++ resolved
@@ -1,12 +1,10 @@
-<<<<<<< HEAD
-## 0.5.10-dev
+## 0.5.11-dev
 
 * Added logic for two column documents
-=======
+
 ## 0.5.10
 
 * Implement full-page OCR
->>>>>>> 15bbc564
 
 ## 0.5.9
 
